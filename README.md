--- conflicted
+++ resolved
@@ -1,106 +1,102 @@
-# Discord.py Enhanced
-[![License: MIT](https://img.shields.io/badge/License-MIT-yellow.svg)](https://opensource.org/licenses/MIT)
-[![Python 3.10+](https://img.shields.io/badge/python-3.10+-blue.svg)](https://www.python.org/downloads/)
-
-[日本語](/README_JA.md)
-
-An enhanced framework for Discord.py with advanced features.
-
-## 🚀 Key Features
-
-- **Smart Pagination**  
-  Interactive page management for large datasets.
-- **Interactive Dialogs**  
-  Built-in confirmation dialogs and dynamic selection menus.
-- **Task Scheduler**  
-  Flexible scheduling of recurring tasks with custom timing.
-- **Extended Context**  
-  An extended Context class with additional utility methods.
-- **Configuration Management**  
-  .ini-based hot-reloadable configuration system.
-- **Extension System**  
-  Dynamic Cog loading with Jishaku integration.
-
-## ⚙️ Installation
-
-1. Clone the repository
-```bash
-git clone https://github.com/meowkawaiijp/Discord.py-Enhanced.git
-cd Discord.py-Enhanced
-```
-
-2. Install dependencies
-```bash
-pip install -r requirements.txt
-```
-
-3. Run the bot
-```bash
-python bot.py
-```
-
-## 💡 Basic Usage
-
-```python
-import asyncio
-import logging
-from core.Dispyplus import EnhancedBot
-from core.config import ConfigManager
-from core.context import EnhancedContext
-from core.decorators import log_execution
-import discord
-
-<<<<<<< HEAD
-CONFIG_FILE = 'config.ini'
-=======
-CONFIG_FILE = 'config_path/config.ini'
->>>>>>> 7f5b6ee7
-
-config = ConfigManager(CONFIG_FILE)
-
-logging.basicConfig(
-    level=config.get('Logging', 'level', fallback='INFO'),
-    format='[%(asctime)s] %(levelname)s [%(name)s]: %(message)s',
-    handlers=[
-        logging.FileHandler(
-            filename=config.get('Logging', 'file', fallback='bot.log'),
-            encoding='utf-8', mode='a'
-        ),
-        logging.StreamHandler()
-    ]
-)
-logger = logging.getLogger(__name__)
-
-intents = discord.Intents.all()
-bot = EnhancedBot(
-    command_prefix=config.get('Bot', 'prefix', fallback='!'),
-    intents=intents,
-    config=config
-)
-
-@bot.hybrid_command(name="ping", description="pong")
-@log_execution()
-async def ping(ctx: EnhancedContext):
-    await ctx.success(f"pong")
-
-async def main():
-    await bot.start(config.get('Bot', 'token'))
-
-if __name__ == "__main__":
-    asyncio.run(main())
-```
-
-## 🤝 Contributing
-
-1. Fork the repository.
-2. Create a feature branch  
-   `git checkout -b feature/new-feature`
-3. Commit your changes  
-   `git commit -m 'Add new feature'`
-4. Push the branch  
-   `git push origin feature/new-feature`
-5. Create a pull request.
-
-## 📜 License
-
-Distributed under the MIT License. See the `LICENSE` file for details.+# Discord.py Enhanced
+[![License: MIT](https://img.shields.io/badge/License-MIT-yellow.svg)](https://opensource.org/licenses/MIT)
+[![Python 3.10+](https://img.shields.io/badge/python-3.10+-blue.svg)](https://www.python.org/downloads/)
+
+[日本語](/README_JA.md)
+
+An enhanced framework for Discord.py with advanced features.
+
+## 🚀 Key Features
+
+- **Smart Pagination**  
+  Interactive page management for large datasets.
+- **Interactive Dialogs**  
+  Built-in confirmation dialogs and dynamic selection menus.
+- **Task Scheduler**  
+  Flexible scheduling of recurring tasks with custom timing.
+- **Extended Context**  
+  An extended Context class with additional utility methods.
+- **Configuration Management**  
+  .ini-based hot-reloadable configuration system.
+- **Extension System**  
+  Dynamic Cog loading with Jishaku integration.
+
+## ⚙️ Installation
+
+1. Clone the repository
+```bash
+git clone https://github.com/meowkawaiijp/Discord.py-Enhanced.git
+cd Discord.py-Enhanced
+```
+
+2. Install dependencies
+```bash
+pip install -r requirements.txt
+```
+
+3. Run the bot
+```bash
+python bot.py
+```
+
+## 💡 Basic Usage
+
+```python
+import asyncio
+import logging
+from core.Dispyplus import EnhancedBot
+from core.config import ConfigManager
+from core.decorators import log_execution
+from core.view import EnhancedContext
+import discord
+
+CONFIG_FILE = 'config.ini'
+
+config = ConfigManager(CONFIG_FILE)
+
+logging.basicConfig(
+    level=config.get('Logging', 'level', fallback='INFO'),
+    format='[%(asctime)s] %(levelname)s [%(name)s]: %(message)s',
+    handlers=[
+        logging.FileHandler(
+            filename=config.get('Logging', 'file', fallback='bot.log'),
+            encoding='utf-8', mode='a'
+        ),
+        logging.StreamHandler()
+    ]
+)
+logger = logging.getLogger(__name__)
+
+intents = discord.Intents.all()
+bot = EnhancedBot(
+    command_prefix=config.get('Bot', 'prefix', fallback='!'),
+    intents=intents,
+    config=config
+)
+
+@bot.hybrid_command(name="ping", description="pong")
+@log_execution()
+async def ping(ctx: EnhancedContext):
+    await ctx.success(f"pong")
+
+async def main():
+    await bot.start(config.get('Bot', 'token'))
+
+if __name__ == "__main__":
+    asyncio.run(main())
+```
+
+## 🤝 Contributing
+
+1. Fork the repository.
+2. Create a feature branch  
+   `git checkout -b feature/new-feature`
+3. Commit your changes  
+   `git commit -m 'Add new feature'`
+4. Push the branch  
+   `git push origin feature/new-feature`
+5. Create a pull request.
+
+## 📜 License
+
+Distributed under the MIT License. See the `LICENSE` file for details.